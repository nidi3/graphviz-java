/*
 * Copyright © 2015 Stefan Niederhauser (nidin@gmx.ch)
 *
 * Licensed under the Apache License, Version 2.0 (the "License");
 * you may not use this file except in compliance with the License.
 * You may obtain a copy of the License at
 *
 *     http://www.apache.org/licenses/LICENSE-2.0
 *
 * Unless required by applicable law or agreed to in writing, software
 * distributed under the License is distributed on an "AS IS" BASIS,
 * WITHOUT WARRANTIES OR CONDITIONS OF ANY KIND, either express or implied.
 * See the License for the specific language governing permissions and
 * limitations under the License.
 */
package guru.nidi.graphviz.attribute;

import javax.annotation.Nullable;
import java.util.Iterator;
import java.util.List;
import java.util.Map.Entry;

import static java.util.Arrays.asList;

public interface Attributes<F extends For> extends Iterable<Entry<String, Object>> {
    static <F extends For> Attributes<F> attr(String key, @Nullable Object value) {
        return new MapAttributes<F>(key, value);
    }

    static <F extends For> Attributes<F> attrs() {
        return new MapAttributes<>();
    }

    @SafeVarargs
    static <F extends For> Attributes<F> attrs(Attributes<? extends F>... attributes) {
        return attrs(asList(attributes));
    }

    static <F extends For> Attributes<F> attrs(List<Attributes<? extends F>> attributes) {
        final MapAttributes<F> res = new MapAttributes<>();
        for (Attributes<? extends F> attribute : attributes) {
            attribute.applyTo(res);
        }
        return res;
    }

<<<<<<< HEAD
=======
    Attributes<? super F> applyTo(MapAttributes<? super F> attrs);

>>>>>>> c4871877
    default Attributes<? super F> applyTo(Attributes<? super F> attrs) {
        if (!(attrs instanceof MapAttributes)) {
            throw new UnsupportedOperationException("attributes must be a MapAttributes");
        }
        @SuppressWarnings("unchecked") final MapAttributes<? super F> as = (MapAttributes<? super F>) attrs;
        return applyTo(as);
    }

    default Attributes<F> copy() {
        @SuppressWarnings("unchecked") final Attributes<F> copy = (Attributes<F>) applyTo(attrs());
        return copy;
    }

    @Nullable
    default Object get(String key) {
        return applyTo(new MapAttributes<>()).get(key);
    }

    @Override
    default Iterator<Entry<String, Object>> iterator() {
        return applyTo(new MapAttributes<>()).iterator();
    }

    default boolean isEmpty() {
        return applyTo(new MapAttributes<>()).isEmpty();
    }

    Attributes<? super F> applyTo(MapAttributes<? super F> attrs);
}<|MERGE_RESOLUTION|>--- conflicted
+++ resolved
@@ -44,11 +44,8 @@
         return res;
     }
 
-<<<<<<< HEAD
-=======
     Attributes<? super F> applyTo(MapAttributes<? super F> attrs);
 
->>>>>>> c4871877
     default Attributes<? super F> applyTo(Attributes<? super F> attrs) {
         if (!(attrs instanceof MapAttributes)) {
             throw new UnsupportedOperationException("attributes must be a MapAttributes");
@@ -75,6 +72,4 @@
     default boolean isEmpty() {
         return applyTo(new MapAttributes<>()).isEmpty();
     }
-
-    Attributes<? super F> applyTo(MapAttributes<? super F> attrs);
 }